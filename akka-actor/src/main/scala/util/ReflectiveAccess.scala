--- conflicted
+++ resolved
@@ -63,11 +63,7 @@
       "Can't load the remoting module, make sure that akka-remote.jar is on the classpath")
 
     val remoteClientObjectInstance: Option[RemoteClientObject] =
-<<<<<<< HEAD
-      createInstance("se.scalablesolutions.akka.remote.RemoteClient$",noParams,noArgs)
-=======
       getObject("se.scalablesolutions.akka.remote.RemoteClient$")
->>>>>>> f1a17557
 
     def register(address: InetSocketAddress, uuid: String) = {
       ensureRemotingEnabled
@@ -125,17 +121,10 @@
     }
 
     val remoteServerObjectInstance: Option[RemoteServerObject] =
-<<<<<<< HEAD
-      createInstance("se.scalablesolutions.akka.remote.RemoteServer$",noParams,noArgs)
-
-    val remoteNodeObjectInstance: Option[RemoteNodeObject] =
-      createInstance("se.scalablesolutions.akka.remote.RemoteNode$",noParams,noArgs)
-=======
       getObject("se.scalablesolutions.akka.remote.RemoteServer$")
 
     val remoteNodeObjectInstance: Option[RemoteNodeObject] =
       getObject("se.scalablesolutions.akka.remote.RemoteNode$")
->>>>>>> f1a17557
 
     def registerActor(address: InetSocketAddress, uuid: String, actorRef: ActorRef) = {
       ensureRemotingEnabled
@@ -171,11 +160,7 @@
       "Can't load the typed actor module, make sure that akka-typed-actor.jar is on the classpath")
 
     val typedActorObjectInstance: Option[TypedActorObject] =
-<<<<<<< HEAD
-      createInstance("se.scalablesolutions.akka.actor.TypedActor$",noParams,noArgs)
-=======
       getObject("se.scalablesolutions.akka.actor.TypedActor$")
->>>>>>> f1a17557
 
     def resolveFutureIfMessageIsJoinPoint(message: Any, future: Future[_]): Boolean = {
       ensureTypedActorEnabled
@@ -204,11 +189,7 @@
       "Can't load the typed actor module, make sure that akka-jta.jar is on the classpath")
 
     val transactionContainerObjectInstance: Option[TransactionContainerObject] =
-<<<<<<< HEAD
-      createInstance("se.scalablesolutions.akka.actor.TransactionContainer$",noParams,noArgs)
-=======
       getObject("se.scalablesolutions.akka.actor.TransactionContainer$")
->>>>>>> f1a17557
 
     def createTransactionContainer: TransactionContainer = {
       ensureJtaEnabled
@@ -226,9 +207,7 @@
     ctor.setAccessible(true)
     Some(ctor.newInstance(args: _*).asInstanceOf[T])
   } catch {
-    case e: Exception =>
-      Logger("createInstance").error(e, "Couldn't load [%s(%s) => %s(%s)]",clazz.getName,params.mkString(", "),clazz.getName,args.mkString(", "))
-      None
+    case e: Exception => None
   }
 
   def createInstance[T](fqn: String,
@@ -240,11 +219,6 @@
     ctor.setAccessible(true)
     Some(ctor.newInstance(args: _*).asInstanceOf[T])
   } catch {
-<<<<<<< HEAD
-    case e: Exception =>
-      Logger("createInstance").error(e, "Couldn't load [%s(%s) => %s(%s)]",fqn,params.mkString(", "),fqn,args.mkString(", "))
-      None
-=======
     case e: Exception => None
   }
 
@@ -255,6 +229,5 @@
     Option(instance.get(null).asInstanceOf[T])
   } catch {
     case e: Exception => None
->>>>>>> f1a17557
   }
 }