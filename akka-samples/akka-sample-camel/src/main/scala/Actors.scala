--- conflicted
+++ resolved
@@ -47,11 +47,7 @@
 @consume("jetty:http://0.0.0.0:8877/camel/test1")
 class Consumer2 extends Actor {
   def receive = {
-<<<<<<< HEAD
-    case msg: Message => self.reply("Hello %s" format msg.bodyAs(classOf[String]))
-=======
-    case msg: Message => reply("Hello %s" format msg.bodyAs[String])
->>>>>>> 9baedab5
+    case msg: Message => self.reply("Hello %s" format msg.bodyAs[String])
   }
 }
 
@@ -69,10 +65,10 @@
   def receive = {
     case msg: Message => msg.bodyAs[String] match {
       case "stop" => {
-        reply("Consumer4 stopped")
-        stop
+        self.reply("Consumer4 stopped")
+        self.stop
       }
-      case body   => reply(body)
+      case body => self.reply(body)
     }
   }
 }
@@ -82,8 +78,8 @@
 
   def receive = {
     case _ => {
-      new Consumer4().start;
-      reply("Consumer4 started")
+      Actor.actorOf[Consumer4].start
+      self.reply("Consumer4 started")
     }
   }
 }
@@ -114,13 +110,8 @@
 
   protected def receive = {
     case msg: Message => {
-<<<<<<< HEAD
-      publisher ! msg.bodyAs(classOf[String])
+      publisher ! msg.bodyAs[String]
       self.reply("message published")
-=======
-      publisher ! msg.bodyAs[String]
-      reply("message published")
->>>>>>> 9baedab5
     }
   }
 }