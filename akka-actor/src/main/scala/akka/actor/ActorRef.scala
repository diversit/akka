/**
 *  Copyright (C) 2009-2011 Scalable Solutions AB <http://scalablesolutions.se>
 */

package akka.actor

import akka.dispatch._
import akka.config.Config._
import akka.config.Supervision._
import akka.AkkaException
import akka.util._
import ReflectiveAccess._

import java.net.InetSocketAddress
import java.util.concurrent.atomic.{AtomicInteger, AtomicReference}
import java.util.concurrent.locks.ReentrantLock
import java.util.concurrent.{ ScheduledFuture, ConcurrentHashMap, TimeUnit }
import java.util.{ Map => JMap }
import java.lang.reflect.Field

import scala.reflect.BeanProperty
import scala.collection.immutable.Stack
import scala.annotation.tailrec

private[akka] object ActorRefInternals {

  /**
   * LifeCycles for ActorRefs.
   */
  private[akka] sealed trait StatusType
  object UNSTARTED extends StatusType
  object RUNNING extends StatusType
  object BEING_RESTARTED extends StatusType
  object SHUTDOWN extends StatusType
}


/**
 * ActorRef is an immutable and serializable handle to an Actor.
 * <p/>
 * Create an ActorRef for an Actor by using the factory method on the Actor object.
 * <p/>
 * Here is an example on how to create an actor with a default constructor.
 * <pre>
 *   import Actor._
 *
 *   val actor = actorOf[MyActor]
 *   actor.start
 *   actor ! message
 *   actor.stop
 * </pre>
 *
 * You can also create and start actors like this:
 * <pre>
 *   val actor = actorOf[MyActor].start
 * </pre>
 *
 * Here is an example on how to create an actor with a non-default constructor.
 * <pre>
 *   import Actor._
 *
 *   val actor = actorOf(new MyActor(...))
 *   actor.start
 *   actor ! message
 *   actor.stop
 * </pre>
 *
 * @author <a href="http://jonasboner.com">Jonas Bon&#233;r</a>
 */
trait ActorRef extends ActorRefShared with java.lang.Comparable[ActorRef] { scalaRef: ScalaActorRef =>
  // Only mutable for RemoteServer in order to maintain identity across nodes
  @volatile
  protected[akka] var _uuid = newUuid
  @volatile
  protected[this] var _status: ActorRefInternals.StatusType = ActorRefInternals.UNSTARTED
  @volatile
  protected[akka] var _futureTimeout: Option[ScheduledFuture[AnyRef]] = None
  protected[akka] val guard = new ReentrantGuard

  /**
   * User overridable callback/setting.
   * <p/>
   * Identifier for actor, does not have to be a unique one. Default is the 'uuid'.
   * <p/>
   * This field is used for logging, AspectRegistry.actorsFor(id), identifier for remote
   * actor in RemoteServer etc.But also as the identifier for persistence, which means
   * that you can use a custom name to be able to retrieve the "correct" persisted state
   * upon restart, remote restart etc.
   */
  @BeanProperty
  @volatile
  var id: String = _uuid.toString

  /**
   * User overridable callback/setting.
   * <p/>
   * Defines the default timeout for '!!' and '!!!' invocations,
   * e.g. the timeout for the future returned by the call to '!!' and '!!!'.
   */
  @BeanProperty
  @volatile
  var timeout: Long = Actor.TIMEOUT

  /**
   * User overridable callback/setting.
   * <p/>
   * Defines the default timeout for an initial receive invocation.
   * When specified, the receive function should be able to handle a 'ReceiveTimeout' message.
   */
  @volatile
  var receiveTimeout: Option[Long] = None

  /**
   * Akka Java API
   * Defines the default timeout for an initial receive invocation.
   * When specified, the receive function should be able to handle a 'ReceiveTimeout' message.
   */
  def setReceiveTimeout(timeout: Long) = this.receiveTimeout = Some(timeout)
  def getReceiveTimeout(): Option[Long] = receiveTimeout

  /**
   * Akka Java API
   *  A faultHandler defines what should be done when a linked actor signals an error.
   * <p/>
   * Can be one of:
   * <pre>
   * getContext().setFaultHandler(new AllForOneStrategy(new Class[]{Throwable.class},maxNrOfRetries, withinTimeRange));
   * </pre>
   * Or:
   * <pre>
   * getContext().setFaultHandler(new OneForOneStrategy(new Class[]{Throwable.class},maxNrOfRetries, withinTimeRange));
   * </pre>
   */
  def setFaultHandler(handler: FaultHandlingStrategy)
  def getFaultHandler(): FaultHandlingStrategy


  /**
   * Akka Java API
   *  A lifeCycle defines whether the actor will be stopped on error (Temporary) or if it can be restarted (Permanent)
   * <p/>
   * Can be one of:
   *
   * import static akka.config.Supervision.*;
   * <pre>
   * getContext().setLifeCycle(permanent());
   * </pre>
   * Or:
   * <pre>
   * getContext().setLifeCycle(temporary());
   * </pre>
   */
  def setLifeCycle(lifeCycle: LifeCycle): Unit
  def getLifeCycle(): LifeCycle

  /**
   * Akka Java API
   * The default dispatcher is the <tt>Dispatchers.globalExecutorBasedEventDrivenDispatcher</tt>.
   * This means that all actors will share the same event-driven executor based dispatcher.
   * <p/>
   * You can override it so it fits the specific use-case that the actor is used for.
   * See the <tt>akka.dispatch.Dispatchers</tt> class for the different
   * dispatchers available.
   * <p/>
   * The default is also that all actors that are created and spawned from within this actor
   * is sharing the same dispatcher as its creator.
   */
  def setDispatcher(dispatcher: MessageDispatcher) = this.dispatcher = dispatcher
  def getDispatcher(): MessageDispatcher = dispatcher

  /**
   * Returns on which node this actor lives if None it lives in the local ActorRegistry
   */
  def homeAddress: Option[InetSocketAddress]

  /**
   * Java API
   */
  def getHomeAddress(): InetSocketAddress = homeAddress getOrElse null

  /**
   *   Holds the hot swapped partial function.
   */
  @volatile
  protected[akka] var hotswap = Stack[PartialFunction[Any, Unit]]()

  /**
   *  This is a reference to the message currently being processed by the actor
   */
  @volatile
  protected[akka] var currentMessage: MessageInvocation = null

  /**
   * Comparison only takes uuid into account.
   */
  def compareTo(other: ActorRef) = this.uuid compareTo other.uuid

  /**
   * Returns the uuid for the actor.
   */
  def getUuid() = _uuid
  def uuid = _uuid

  /**
   * Akka Java API
   * The reference sender Actor of the last received message.
   * Is defined if the message was sent from another Actor, else None.
   */
  def getSender(): Option[ActorRef] = sender

  /**
   * Akka Java API
   * The reference sender future of the last received message.
   * Is defined if the message was sent with sent with '!!' or '!!!', else None.
   */
  def getSenderFuture(): Option[CompletableFuture[Any]] = senderFuture

  /**
   * Is the actor being restarted?
   */
  def isBeingRestarted: Boolean = _status == ActorRefInternals.BEING_RESTARTED

  /**
   * Is the actor running?
   */
  def isRunning: Boolean = _status match {
    case ActorRefInternals.BEING_RESTARTED | ActorRefInternals.RUNNING => true
    case _ => false
  }

  /**
   * Is the actor shut down?
   */
  def isShutdown: Boolean = _status == ActorRefInternals.SHUTDOWN

  /**
   * Is the actor ever started?
   */
  def isUnstarted: Boolean = _status == ActorRefInternals.UNSTARTED

  /**
   * Is the actor able to handle the message passed in as arguments?
   */
  def isDefinedAt(message: Any): Boolean = actor.isDefinedAt(message)

  /**
   * Only for internal use. UUID is effectively final.
   */
  protected[akka] def uuid_=(uid: Uuid) = _uuid = uid

  /**
   * Akka Java API
   * Sends a one-way asynchronous message. E.g. fire-and-forget semantics.
   * <p/>
   * <pre>
   * actor.sendOneWay(message);
   * </pre>
   * <p/>
   */
  def sendOneWay(message: AnyRef): Unit = sendOneWay(message, null)

  /**
   * Akka Java API
   * Sends a one-way asynchronous message. E.g. fire-and-forget semantics.
   * <p/>
   * Allows you to pass along the sender of the messag.
   * <p/>
   * <pre>
   * actor.sendOneWay(message, context);
   * </pre>
   * <p/>
   */
  def sendOneWay(message: AnyRef, sender: ActorRef): Unit = this.!(message)(Option(sender))

  /**
   * Akka Java API
   * @see sendRequestReply(message: AnyRef, timeout: Long, sender: ActorRef)
   * Uses the defualt timeout of the Actor (setTimeout()) and omits the sender reference
   */
  def sendRequestReply(message: AnyRef): AnyRef = sendRequestReply(message, timeout, null)

  /**
   * Akka Java API
   * @see sendRequestReply(message: AnyRef, timeout: Long, sender: ActorRef)
   * Uses the defualt timeout of the Actor (setTimeout())
   */
  def sendRequestReply(message: AnyRef, sender: ActorRef): AnyRef = sendRequestReply(message, timeout, sender)

  /**
   * Akka Java API
   * Sends a message asynchronously and waits on a future for a reply message under the hood.
   * <p/>
   * It waits on the reply either until it receives it or until the timeout expires
   * (which will throw an ActorTimeoutException). E.g. send-and-receive-eventually semantics.
   * <p/>
   * <b>NOTE:</b>
   * Use this method with care. In most cases it is better to use 'sendOneWay' together with 'getContext().getSender()' to
   * implement request/response message exchanges.
   * <p/>
   * If you are sending messages using <code>sendRequestReply</code> then you <b>have to</b> use <code>getContext().reply(..)</code>
   * to send a reply message to the original sender. If not then the sender will block until the timeout expires.
   */
  def sendRequestReply(message: AnyRef, timeout: Long, sender: ActorRef): AnyRef = {
    !!(message, timeout)(Option(sender)).getOrElse(throw new ActorTimeoutException(
      "Message [" + message +
      "]\n\tsent to [" + actorClassName +
      "]\n\tfrom [" + (if (sender ne null) sender.actorClassName else "nowhere") +
      "]\n\twith timeout [" + timeout +
      "]\n\ttimed out."))
      .asInstanceOf[AnyRef]
  }

  /**
   * Akka Java API
   * @see sendRequestReplyFuture(message: AnyRef, sender: ActorRef): Future[_]
   * Uses the Actors default timeout (setTimeout()) and omits the sender
   */
  def sendRequestReplyFuture(message: AnyRef): Future[_] = sendRequestReplyFuture(message, timeout, null)

  /**
   * Akka Java API
   * @see sendRequestReplyFuture(message: AnyRef, sender: ActorRef): Future[_]
   * Uses the Actors default timeout (setTimeout())
   */
  def sendRequestReplyFuture(message: AnyRef, sender: ActorRef): Future[_] = sendRequestReplyFuture(message, timeout, sender)

  /**
   *  Akka Java API
   * Sends a message asynchronously returns a future holding the eventual reply message.
   * <p/>
   * <b>NOTE:</b>
   * Use this method with care. In most cases it is better to use 'sendOneWay' together with the 'getContext().getSender()' to
   * implement request/response message exchanges.
   * <p/>
   * If you are sending messages using <code>sendRequestReplyFuture</code> then you <b>have to</b> use <code>getContext().reply(..)</code>
   * to send a reply message to the original sender. If not then the sender will block until the timeout expires.
   */
  def sendRequestReplyFuture(message: AnyRef, timeout: Long, sender: ActorRef): Future[_] = !!!(message, timeout)(Option(sender))

  /**
   * Akka Java API
   * Forwards the message specified to this actor and preserves the original sender of the message
   */
  def forward(message: AnyRef, sender: ActorRef): Unit =
    if (sender eq null) throw new IllegalArgumentException("The 'sender' argument to 'forward' can't be null")
    else forward(message)(Some(sender))

  /**
   * Akka Java API
   * Use <code>getContext().replyUnsafe(..)</code> to reply with a message to the original sender of the message currently
   * being processed.
   * <p/>
   * Throws an IllegalStateException if unable to determine what to reply to.
   */
  def replyUnsafe(message: AnyRef) = reply(message)

  /**
   * Akka Java API
   * Use <code>getContext().replySafe(..)</code> to reply with a message to the original sender of the message currently
   * being processed.
   * <p/>
   * Returns true if reply was sent, and false if unable to determine what to reply to.
   */
  def replySafe(message: AnyRef): Boolean = reply_?(message)

  /**
   * Returns the class for the Actor instance that is managed by the ActorRef.
   */
  def actorClass: Class[_ <: Actor]

  /**
   * Akka Java API
   * Returns the class for the Actor instance that is managed by the ActorRef.
   */
  def getActorClass(): Class[_ <: Actor] = actorClass

  /**
   * Returns the class name for the Actor instance that is managed by the ActorRef.
   */
  def actorClassName: String

  /**
   * Akka Java API
   * Returns the class name for the Actor instance that is managed by the ActorRef.
   */
  def getActorClassName(): String = actorClassName

  /**
   * Sets the dispatcher for this actor. Needs to be invoked before the actor is started.
   */
  def dispatcher_=(md: MessageDispatcher): Unit

  /**
   * Get the dispatcher for this actor.
   */
  def dispatcher: MessageDispatcher

  /**
   * Starts up the actor and its message queue.
   */
  def start(): ActorRef

  /**
   * Shuts down the actor its dispatcher and message queue.
   * Alias for 'stop'.
   */
  def exit() = stop()

  /**
   * Shuts down the actor its dispatcher and message queue.
   */
  def stop(): Unit

  /**
   * Links an other actor to this actor. Links are unidirectional and means that a the linking actor will
   * receive a notification if the linked actor has crashed.
   * <p/>
   * If the 'trapExit' member field of the 'faultHandler' has been set to at contain at least one exception class then it will
   * 'trap' these exceptions and automatically restart the linked actors according to the restart strategy
   * defined by the 'faultHandler'.
   */
  def link(actorRef: ActorRef): Unit

  /**
   * Unlink the actor.
   */
  def unlink(actorRef: ActorRef): Unit

  /**
   * Atomically start and link an actor.
   */
  def startLink(actorRef: ActorRef): Unit

  /**
   * Atomically create (from actor class) and start an actor.
   * <p/>
   * To be invoked from within the actor itself.
   */
  def spawn(clazz: Class[_ <: Actor]): ActorRef

  /**
   * Atomically create (from actor class), make it remote and start an actor.
   * <p/>
   * To be invoked from within the actor itself.
   */
  def spawnRemote(clazz: Class[_ <: Actor], hostname: String, port: Int, timeout: Long): ActorRef

  /**
   * Atomically create (from actor class), link and start an actor.
   * <p/>
   * To be invoked from within the actor itself.
   */
  def spawnLink(clazz: Class[_ <: Actor]): ActorRef

  /**
   * Atomically create (from actor class), make it remote, link and start an actor.
   * <p/>
   * To be invoked from within the actor itself.
   */
  def spawnLinkRemote(clazz: Class[_ <: Actor], hostname: String, port: Int, timeout: Long): ActorRef

  /**
   * Returns the mailbox size.
   */
  def mailboxSize = dispatcher.mailboxSize(this)

  /**
   * Akka Java API
   * Returns the mailbox size.
   */
  def getMailboxSize(): Int = mailboxSize

  /**
   * Returns the supervisor, if there is one.
   */
  def supervisor: Option[ActorRef]

  /**
   * Akka Java API
   * Returns the supervisor, if there is one.
   */
  def getSupervisor(): ActorRef = supervisor getOrElse null

  protected[akka] def invoke(messageHandle: MessageInvocation): Unit

  protected[akka] def postMessageToMailbox(message: Any, senderOption: Option[ActorRef]): Unit

  protected[akka] def postMessageToMailboxAndCreateFutureResultWithTimeout[T](
    message: Any,
    timeout: Long,
    senderOption: Option[ActorRef],
    senderFuture: Option[CompletableFuture[T]]): CompletableFuture[T]

  protected[akka] def actorInstance: AtomicReference[Actor]

  protected[akka] def actor: Actor = actorInstance.get

  protected[akka] def supervisor_=(sup: Option[ActorRef]): Unit

  protected[akka] def mailbox: AnyRef
  protected[akka] def mailbox_=(value: AnyRef): AnyRef

  protected[akka] def handleTrapExit(dead: ActorRef, reason: Throwable): Unit

  protected[akka] def restart(reason: Throwable, maxNrOfRetries: Option[Int], withinTimeRange: Option[Int]): Unit

  protected[akka] def restartLinkedActors(reason: Throwable, maxNrOfRetries: Option[Int], withinTimeRange: Option[Int]): Unit

  protected[akka] def registerSupervisorAsRemoteActor: Option[Uuid]

  protected[akka] def linkedActors: JMap[Uuid, ActorRef]

  override def hashCode: Int = HashCode.hash(HashCode.SEED, uuid)

  override def equals(that: Any): Boolean = {
    that.isInstanceOf[ActorRef] &&
    that.asInstanceOf[ActorRef].uuid == uuid
  }

  override def toString = "Actor[" + id + ":" + uuid + "]"

  protected[akka] def checkReceiveTimeout = {
    cancelReceiveTimeout
    if (receiveTimeout.isDefined && dispatcher.mailboxSize(this) <= 0) { //Only reschedule if desired and there are currently no more messages to be processed
      _futureTimeout = Some(Scheduler.scheduleOnce(this, ReceiveTimeout, receiveTimeout.get, TimeUnit.MILLISECONDS))
    }
  }

  protected[akka] def cancelReceiveTimeout = {
    if (_futureTimeout.isDefined) {
      _futureTimeout.get.cancel(true)
      _futureTimeout = None
    }
  }
}

/**
 * Local (serializable) ActorRef that is used when referencing the Actor on its "home" node.
 *
 * @author <a href="http://jonasboner.com">Jonas Bon&#233;r</a>
 */
class LocalActorRef private[akka] (
  private[this] val actorFactory: () => Actor,
  val homeAddress: Option[InetSocketAddress],
  val clientManaged: Boolean = false)
  extends ActorRef with ScalaActorRef {

  @volatile
  private[akka] lazy val _linkedActors = new ConcurrentHashMap[Uuid, ActorRef]
  @volatile
  private[akka] var _supervisor: Option[ActorRef] = None
  @volatile
  private var maxNrOfRetriesCount: Int = 0
  @volatile
  private var restartsWithinTimeRangeTimestamp: Long = 0L
  @volatile
  private var _mailbox: AnyRef = _
  @volatile
  private[akka] var _dispatcher: MessageDispatcher = Dispatchers.defaultGlobalDispatcher

  protected[akka] val actorInstance = guard.withGuard { new AtomicReference[Actor](newActor) }

  //If it was started inside "newActor", initialize it
  if (isRunning) initializeActorInstance

  // used only for deserialization
  private[akka] def this(
    __uuid: Uuid,
    __id: String,
    __timeout: Long,
    __receiveTimeout: Option[Long],
    __lifeCycle: LifeCycle,
    __supervisor: Option[ActorRef],
    __hotswap: Stack[PartialFunction[Any, Unit]],
    __factory: () => Actor,
    __homeAddress: Option[InetSocketAddress]) = {
    this(__factory, __homeAddress)
    _uuid = __uuid
    id = __id
    timeout = __timeout
    receiveTimeout = __receiveTimeout
    lifeCycle = __lifeCycle
    _supervisor = __supervisor
    hotswap = __hotswap
    setActorSelfFields(actor,this)
    start
  }

  /**
   * Returns whether this actor ref is client-managed remote or not
   */
  private[akka] final def isClientManaged_? = clientManaged && homeAddress.isDefined && isRemotingEnabled

  // ========= PUBLIC FUNCTIONS =========

  /**
   * Returns the class for the Actor instance that is managed by the ActorRef.
   */
  def actorClass: Class[_ <: Actor] = actor.getClass.asInstanceOf[Class[_ <: Actor]]

  /**
   * Returns the class name for the Actor instance that is managed by the ActorRef.
   */
  def actorClassName: String = actorClass.getName

  /**
   * Sets the dispatcher for this actor. Needs to be invoked before the actor is started.
   */
  def dispatcher_=(md: MessageDispatcher): Unit = guard.withGuard {
    if (!isBeingRestarted) {
      if (!isRunning) _dispatcher = md
      else throw new ActorInitializationException(
        "Can not swap dispatcher for " + toString + " after it has been started")
    }
  }

  /**
   * Get the dispatcher for this actor.
   */
  def dispatcher: MessageDispatcher = _dispatcher

  /**
   * Starts up the actor and its message queue.
   */
  def start: ActorRef = guard.withGuard {
    if (isShutdown) throw new ActorStartException(
      "Can't restart an actor that has been shut down with 'stop' or 'exit'")
    if (!isRunning) {
      dispatcher.attach(this)

      _status = ActorRefInternals.RUNNING

      // If we are not currently creating this ActorRef instance
      if ((actorInstance ne null) && (actorInstance.get ne null))
        initializeActorInstance

      if (isClientManaged_?)
        Actor.remote.registerClientManagedActor(homeAddress.get.getHostName, homeAddress.get.getPort, uuid)

      checkReceiveTimeout //Schedule the initial Receive timeout
    }
    this
  }

  /**
   * Shuts down the actor its dispatcher and message queue.
   */
  def stop() = guard.withGuard {
    if (isRunning) {
      receiveTimeout = None
      cancelReceiveTimeout
      dispatcher.detach(this)
      _status = ActorRefInternals.SHUTDOWN
      try {
        actor.postStop
      } finally {
        currentMessage = null
        Actor.registry.unregister(this)
        if (isRemotingEnabled) {
          if (isClientManaged_?)
            Actor.remote.unregisterClientManagedActor(homeAddress.get.getHostName, homeAddress.get.getPort, uuid)
          Actor.remote.unregister(this)
        }
        setActorSelfFields(actorInstance.get,null)
      }
    } //else if (isBeingRestarted) throw new ActorKilledException("Actor [" + toString + "] is being restarted.")
  }

  /**
   * Links an other actor to this actor. Links are unidirectional and means that a the linking actor will
   * receive a notification if the linked actor has crashed.
   * <p/>
   * If the 'trapExit' member field of the 'faultHandler' has been set to at contain at least one exception class then it will
   * 'trap' these exceptions and automatically restart the linked actors according to the restart strategy
   * defined by the 'faultHandler'.
   * <p/>
   * To be invoked from within the actor itself.
   */
  def link(actorRef: ActorRef) = guard.withGuard {
    if (actorRef.supervisor.isDefined) throw new IllegalActorStateException(
      "Actor can only have one supervisor [" + actorRef + "], e.g. link(actor) fails")
    linkedActors.put(actorRef.uuid, actorRef)
    actorRef.supervisor = Some(this)
  }

  /**
   * Unlink the actor.
   * <p/>
   * To be invoked from within the actor itself.
   */
  def unlink(actorRef: ActorRef) = guard.withGuard {
    if (!linkedActors.containsKey(actorRef.uuid)) throw new IllegalActorStateException(
      "Actor [" + actorRef + "] is not a linked actor, can't unlink")
    linkedActors.remove(actorRef.uuid)
    actorRef.supervisor = None
  }

  /**
   * Atomically start and link an actor.
   * <p/>
   * To be invoked from within the actor itself.
   */
  def startLink(actorRef: ActorRef): Unit = guard.withGuard {
    link(actorRef)
    actorRef.start
  }

  /**
   * Atomically create (from actor class) and start an actor.
   * <p/>
   * To be invoked from within the actor itself.
   */
  def spawn(clazz: Class[_ <: Actor]): ActorRef = guard.withGuard {
    Actor.actorOf(clazz).start
  }

  /**
   * Atomically create (from actor class), start and make an actor remote.
   * <p/>
   * To be invoked from within the actor itself.
   */
  def spawnRemote(clazz: Class[_ <: Actor], hostname: String, port: Int, timeout: Long = Actor.TIMEOUT): ActorRef = guard.withGuard {
    ensureRemotingEnabled
    val ref = Actor.remote.actorOf(clazz, hostname, port)
    ref.timeout = timeout
    ref.start
  }

  /**
   * Atomically create (from actor class), start and link an actor.
   * <p/>
   * To be invoked from within the actor itself.
   */
  def spawnLink(clazz: Class[_ <: Actor]): ActorRef = guard.withGuard {
    val actor = Actor.actorOf(clazz)
    link(actor)
    actor.start
    actor
  }

  /**
   * Atomically create (from actor class), start, link and make an actor remote.
   * <p/>
   * To be invoked from within the actor itself.
   */
  def spawnLinkRemote(clazz: Class[_ <: Actor], hostname: String, port: Int, timeout: Long = Actor.TIMEOUT): ActorRef =
    guard.withGuard {
      ensureRemotingEnabled
      val actor = Actor.remote.actorOf(clazz, hostname, port)
      actor.timeout = timeout
      link(actor)
      actor.start
      actor
    }

  /**
   * Returns the mailbox.
   */
  def mailbox: AnyRef = _mailbox

  protected[akka] def mailbox_=(value: AnyRef): AnyRef = { _mailbox = value; value }

  /**
   * Shuts down and removes all linked actors.
   */
  def shutdownLinkedActors() {
    val i = linkedActors.values.iterator
    while(i.hasNext) {
      i.next.stop
      i.remove
    }
  }

  /**
   * Returns the supervisor, if there is one.
   */
  def supervisor: Option[ActorRef] = _supervisor

  // ========= AKKA PROTECTED FUNCTIONS =========

  protected[akka] def supervisor_=(sup: Option[ActorRef]): Unit = _supervisor = sup

  protected[akka] def postMessageToMailbox(message: Any, senderOption: Option[ActorRef]): Unit =
    if (isClientManaged_?) {
      Actor.remote.send[Any](
        message, senderOption, None, homeAddress.get, timeout, true, this, None, ActorType.ScalaActor, None)
    } else
      dispatcher dispatchMessage new MessageInvocation(this, message, senderOption, None)

  protected[akka] def postMessageToMailboxAndCreateFutureResultWithTimeout[T](
    message: Any,
    timeout: Long,
    senderOption: Option[ActorRef],
    senderFuture: Option[CompletableFuture[T]]): CompletableFuture[T] = {
      if (isClientManaged_?) {
      val future = Actor.remote.send[T](
        message, senderOption, senderFuture, homeAddress.get, timeout, false, this, None, ActorType.ScalaActor, None)
      if (future.isDefined) future.get
      else throw new IllegalActorStateException("Expected a future from remote call to actor " + toString)
    } else {
      val future = if (senderFuture.isDefined) senderFuture else Some(new DefaultCompletableFuture[T](timeout))
      dispatcher dispatchMessage new MessageInvocation(this, message, senderOption, future.asInstanceOf[Some[CompletableFuture[Any]]])
      future.get
    }
  }

  /**
   * Callback for the dispatcher. This is the single entry point to the user Actor implementation.
   */
  protected[akka] def invoke(messageHandle: MessageInvocation): Unit = guard.withGuard {
    if (isShutdown) {}
    else {
      currentMessage = messageHandle
      try {
        try {
          cancelReceiveTimeout // FIXME: leave this here?
          actor(messageHandle.message)
          currentMessage = null // reset current message after successful invocation
        } catch {
          case e: InterruptedException => { currentMessage = null } // received message while actor is shutting down, ignore
          case e => handleExceptionInDispatch(e, messageHandle.message)
        } finally {
          checkReceiveTimeout // Reschedule receive timeout
        }
      } catch {
        case e =>
          ErrorHandler notifyListeners ErrorHandlerEvent(e, this, messageHandle.message.toString)
          throw e
      }
    }
  }

  protected[akka] def handleTrapExit(dead: ActorRef, reason: Throwable) {
    faultHandler match {
      case AllForOneStrategy(trapExit,maxRetries, within) if trapExit.exists(_.isAssignableFrom(reason.getClass)) =>
        restartLinkedActors(reason, maxRetries, within)

      case OneForOneStrategy(trapExit,maxRetries, within) if trapExit.exists(_.isAssignableFrom(reason.getClass)) =>
        dead.restart(reason, maxRetries, within)

      case _ =>
        if(_supervisor.isDefined)
          notifySupervisorWithMessage(Exit(this, reason))
        else
          dead.stop
    }
  }

  private def requestRestartPermission(maxNrOfRetries: Option[Int], withinTimeRange: Option[Int]): Boolean = {
    val denied = if (maxNrOfRetries.isEmpty && withinTimeRange.isEmpty) {  //Immortal
      false
    } else if (withinTimeRange.isEmpty) { // restrict number of restarts
      maxNrOfRetriesCount += 1 //Increment number of retries
      maxNrOfRetriesCount > maxNrOfRetries.get
    } else {  // cannot restart more than N within M timerange
      maxNrOfRetriesCount += 1 //Increment number of retries
      val windowStart = restartsWithinTimeRangeTimestamp
      val now         = System.currentTimeMillis
      val retries     = maxNrOfRetriesCount
      //We are within the time window if it isn't the first restart, or if the window hasn't closed
      val insideWindow   = if (windowStart == 0) false
                          else (now - windowStart) <= withinTimeRange.get

      //The actor is dead if it dies X times within the window of restart
      val unrestartable = insideWindow && retries > maxNrOfRetries.getOrElse(1)

      if (windowStart == 0 || !insideWindow) //(Re-)set the start of the window
        restartsWithinTimeRangeTimestamp = now

      if (windowStart != 0 && !insideWindow) //Reset number of restarts if window has expired
        maxNrOfRetriesCount = 1

      unrestartable
    }

    denied == false //If we weren't denied, we have a go
  }

  protected[akka] def restart(reason: Throwable, maxNrOfRetries: Option[Int], withinTimeRange: Option[Int]) {
     def performRestart {
      val failedActor = actorInstance.get

      failedActor match {
        case p: Proxyable =>
          //p.swapProxiedActor(freshActor) //TODO: broken
          failedActor.preRestart(reason)
          failedActor.postRestart(reason)
        case _ =>
          failedActor.preRestart(reason)
          val freshActor = newActor
          setActorSelfFields(failedActor,null) //Only null out the references if we could instantiate the new actor
          actorInstance.set(freshActor) //Assign it here so if preStart fails, we can null out the sef-refs next call
          freshActor.preStart
          freshActor.postRestart(reason)
      }
    }

    def tooManyRestarts {
      _supervisor.foreach { sup =>
        // can supervisor handle the notification?
        val notification = MaximumNumberOfRestartsWithinTimeRangeReached(this, maxNrOfRetries, withinTimeRange, reason)
        if (sup.isDefinedAt(notification)) notifySupervisorWithMessage(notification)
      }

      stop
    }

    @tailrec def attemptRestart() {
      val success = if (requestRestartPermission(maxNrOfRetries,withinTimeRange)) {
        guard.withGuard[Boolean] {
          _status = ActorRefInternals.BEING_RESTARTED

          lifeCycle match {
            case Temporary =>
             shutDownTemporaryActor(this)
             true
            case _ => // either permanent or none where default is permanent
              val success = try {
                performRestart
                true
              } catch {
<<<<<<< HEAD
                case e => false //An error or exception here should trigger a retry
=======
                case e => Actor.log.slf4j.debug("Unexpected exception during restart",e)
                          false //An error or exception here should trigger a retry
              } finally {
                currentMessage = null
>>>>>>> ec848226
              }

              if (success) {
                _status = ActorRefInternals.RUNNING
                dispatcher.resume(this)
                restartLinkedActors(reason,maxNrOfRetries,withinTimeRange)
              }

              success
          }
        }
      } else {
        tooManyRestarts
        true //Done
      }

      if (success)
        () //Alles gut
      else
        attemptRestart
    }

    attemptRestart() //Tailrecursion
  }

  protected[akka] def restartLinkedActors(reason: Throwable, maxNrOfRetries: Option[Int], withinTimeRange: Option[Int]) = {
    import scala.collection.JavaConversions._
    linkedActors.values foreach { actorRef =>
      actorRef.lifeCycle match {
        // either permanent or none where default is permanent
        case Temporary => shutDownTemporaryActor(actorRef)
        case _ => actorRef.restart(reason, maxNrOfRetries, withinTimeRange)
      }
    }
  }

  protected[akka] def registerSupervisorAsRemoteActor: Option[Uuid] = guard.withGuard {
    ensureRemotingEnabled
    if (_supervisor.isDefined) {
      if (homeAddress.isDefined)
        Actor.remote.registerSupervisorForActor(this)
      Some(_supervisor.get.uuid)
    } else None
  }

  protected[akka] def linkedActors: JMap[Uuid, ActorRef] = _linkedActors

  // ========= PRIVATE FUNCTIONS =========

  private[this] def newActor: Actor = {
    val a = Actor.actorRefInCreation.withValue(Some(this)) { actorFactory() }
    if (a eq null) throw new ActorInitializationException("Actor instance passed to ActorRef can not be 'null'")
    a
  }

  private def shutDownTemporaryActor(temporaryActor: ActorRef) {
    temporaryActor.stop
    linkedActors.remove(temporaryActor.uuid) // remove the temporary actor
    // if last temporary actor is gone, then unlink me from supervisor
    if (linkedActors.isEmpty) {
      notifySupervisorWithMessage(UnlinkAndStop(this))
    }
    true
  }

  private def handleExceptionInDispatch(reason: Throwable, message: Any) = {
    ErrorHandler notifyListeners ErrorHandlerEvent(reason, this, message.toString)
    
    //Prevent any further messages to be processed until the actor has been restarted
    dispatcher.suspend(this)

    senderFuture.foreach(_.completeWithException(reason))

    if (supervisor.isDefined) notifySupervisorWithMessage(Exit(this, reason))
    else {
      lifeCycle match {
        case Temporary => shutDownTemporaryActor(this)
        case _         => dispatcher.resume(this) //Resume processing for this actor
      }
    }
  }

  private def notifySupervisorWithMessage(notification: LifeCycleMessage) = {
    // FIXME to fix supervisor restart of remote actor for oneway calls, inject a supervisor proxy that can send notification back to client
    _supervisor.foreach { sup =>
      if (sup.isShutdown) { // if supervisor is shut down, game over for all linked actors
        shutdownLinkedActors
        stop
      } else sup ! notification // else notify supervisor
    }
  }

  private def setActorSelfFields(actor: Actor, value: ActorRef) {

    @tailrec def lookupAndSetSelfFields(clazz: Class[_],actor: Actor, value: ActorRef): Boolean = {
      val success = try {
        val selfField = clazz.getDeclaredField("self")
        val someSelfField = clazz.getDeclaredField("someSelf")
        selfField.setAccessible(true)
        someSelfField.setAccessible(true)
        selfField.set(actor,value)
        someSelfField.set(actor, if (value ne null) Some(value) else null)
        true
      } catch {
        case e: NoSuchFieldException => false
      }

      if (success) true
      else {
        val parent = clazz.getSuperclass
        if (parent eq null)
          throw new IllegalActorStateException(toString + " is not an Actor since it have not mixed in the 'Actor' trait")
        lookupAndSetSelfFields(parent,actor,value)
      }
    }

    lookupAndSetSelfFields(actor.getClass,actor,value)
  }

  private def initializeActorInstance = {
    actor.preStart // run actor preStart
    Actor.registry.register(this)
  }
}

/**
 * System messages for RemoteActorRef.
 *
 * @author <a href="http://jonasboner.com">Jonas Bon&#233;r</a>
 */
object RemoteActorSystemMessage {
  val Stop = "RemoteActorRef:stop".intern
}

/**
 * Remote ActorRef that is used when referencing the Actor on a different node than its "home" node.
 * This reference is network-aware (remembers its origin) and immutable.
 *
 * @author <a href="http://jonasboner.com">Jonas Bon&#233;r</a>
 */
private[akka] case class RemoteActorRef private[akka] (
  classOrServiceName: String,
  val actorClassName: String,
  val hostname: String,
  val port: Int,
  _timeout: Long,
  loader: Option[ClassLoader],
  val actorType: ActorType = ActorType.ScalaActor)
  extends ActorRef with ScalaActorRef {

  ensureRemotingEnabled

  val homeAddress = Some(new InetSocketAddress(hostname, port))

  //protected def clientManaged = classOrServiceName.isEmpty //If no class or service name, it's client managed
  id = classOrServiceName
  //id = classOrServiceName.getOrElse("uuid:" + uuid) //If we're a server-managed we want to have classOrServiceName as id, or else, we're a client-managed and we want to have our uuid as id

  timeout = _timeout

  start

  def postMessageToMailbox(message: Any, senderOption: Option[ActorRef]): Unit =
    Actor.remote.send[Any](message, senderOption, None, homeAddress.get, timeout, true, this, None, actorType, loader)

  def postMessageToMailboxAndCreateFutureResultWithTimeout[T](
    message: Any,
    timeout: Long,
    senderOption: Option[ActorRef],
    senderFuture: Option[CompletableFuture[T]]): CompletableFuture[T] = {
    val future = Actor.remote.send[T](message, senderOption, senderFuture, homeAddress.get, timeout, false, this, None, actorType, loader)
    if (future.isDefined) future.get
    else throw new IllegalActorStateException("Expected a future from remote call to actor " + toString)
  }

  def start: ActorRef = synchronized {
    _status = ActorRefInternals.RUNNING
    //if (clientManaged)
    //  Actor.remote.registerClientManagedActor(homeAddress.getHostName,homeAddress.getPort, uuid)
    this
  }

  def stop: Unit = synchronized {
    if (_status == ActorRefInternals.RUNNING) {
      _status = ActorRefInternals.SHUTDOWN
      postMessageToMailbox(RemoteActorSystemMessage.Stop, None)
     // if (clientManaged)
     //   Actor.remote.unregisterClientManagedActor(homeAddress.getHostName,homeAddress.getPort, uuid)
    }
  }

  protected[akka] def registerSupervisorAsRemoteActor: Option[Uuid] = None

  // ==== NOT SUPPORTED ====
  def actorClass: Class[_ <: Actor] = unsupported
  def dispatcher_=(md: MessageDispatcher): Unit = unsupported
  def dispatcher: MessageDispatcher = unsupported
  def link(actorRef: ActorRef): Unit = unsupported
  def unlink(actorRef: ActorRef): Unit = unsupported
  def startLink(actorRef: ActorRef): Unit = unsupported
  def spawn(clazz: Class[_ <: Actor]): ActorRef = unsupported
  def spawnRemote(clazz: Class[_ <: Actor], hostname: String, port: Int, timeout: Long): ActorRef = unsupported
  def spawnLink(clazz: Class[_ <: Actor]): ActorRef = unsupported
  def spawnLinkRemote(clazz: Class[_ <: Actor], hostname: String, port: Int, timeout: Long): ActorRef = unsupported
  def supervisor: Option[ActorRef] = unsupported
  def shutdownLinkedActors: Unit = unsupported
  protected[akka] def mailbox: AnyRef = unsupported
  protected[akka] def mailbox_=(value: AnyRef): AnyRef = unsupported
  protected[akka] def handleTrapExit(dead: ActorRef, reason: Throwable): Unit = unsupported
  protected[akka] def restart(reason: Throwable, maxNrOfRetries: Option[Int], withinTimeRange: Option[Int]): Unit = unsupported
  protected[akka] def restartLinkedActors(reason: Throwable, maxNrOfRetries: Option[Int], withinTimeRange: Option[Int]): Unit = unsupported
  protected[akka] def linkedActors: JMap[Uuid, ActorRef] = unsupported
  protected[akka] def invoke(messageHandle: MessageInvocation): Unit = unsupported
  protected[akka] def supervisor_=(sup: Option[ActorRef]): Unit = unsupported
  protected[akka] def actorInstance: AtomicReference[Actor] = unsupported
  private def unsupported = throw new UnsupportedOperationException("Not supported for RemoteActorRef")
}

/**
 * This trait represents the common (external) methods for all ActorRefs
 * Needed because implicit conversions aren't applied when instance imports are used
 *
 * i.e.
 * var self: ScalaActorRef = ...
 * import self._
 * //can't call ActorRef methods here unless they are declared in a common
 * //superclass, which ActorRefShared is.
 */
trait ActorRefShared {
  /**
   * Returns the uuid for the actor.
   */
  def uuid: Uuid

  /**
   * Shuts down and removes all linked actors.
   */
  def shutdownLinkedActors(): Unit
}

/**
 * This trait represents the Scala Actor API
 * There are implicit conversions in ../actor/Implicits.scala
 * from ActorRef -> ScalaActorRef and back
 */
trait ScalaActorRef extends ActorRefShared { ref: ActorRef =>

  /**
   * Identifier for actor, does not have to be a unique one. Default is the 'uuid'.
   * <p/>
   * This field is used for logging, AspectRegistry.actorsFor(id), identifier for remote
   * actor in RemoteServer etc.But also as the identifier for persistence, which means
   * that you can use a custom name to be able to retrieve the "correct" persisted state
   * upon restart, remote restart etc.
   */
  def id: String

  def id_=(id: String): Unit /**
   * User overridable callback/setting.
   * <p/>
   * Defines the life-cycle for a supervised actor.
   */
  @volatile
  @BeanProperty
  var lifeCycle: LifeCycle = UndefinedLifeCycle

  /**
   * User overridable callback/setting.
   * <p/>
   *  Don't forget to supply a List of exception types to intercept (trapExit)
   * <p/>
   * Can be one of:
   * <pre>
   *  faultHandler = AllForOneStrategy(trapExit = List(classOf[Exception]),maxNrOfRetries, withinTimeRange)
   * </pre>
   * Or:
   * <pre>
   *  faultHandler = OneForOneStrategy(trapExit = List(classOf[Exception]),maxNrOfRetries, withinTimeRange)
   * </pre>
   */
  @volatile
  @BeanProperty
  var faultHandler: FaultHandlingStrategy = NoFaultHandlingStrategy

  /**
   * The reference sender Actor of the last received message.
   * Is defined if the message was sent from another Actor, else None.
   */
  def sender: Option[ActorRef] = {
    val msg = currentMessage
    if (msg eq null) None
    else msg.sender
  }

  /**
   * The reference sender future of the last received message.
   * Is defined if the message was sent with sent with '!!' or '!!!', else None.
   */
  def senderFuture(): Option[CompletableFuture[Any]] = {
    val msg = currentMessage
    if (msg eq null) None
    else msg.senderFuture
  }

  /**
   * Sends a one-way asynchronous message. E.g. fire-and-forget semantics.
   * <p/>
   *
   * If invoked from within an actor then the actor reference is implicitly passed on as the implicit 'sender' argument.
   * <p/>
   *
   * This actor 'sender' reference is then available in the receiving actor in the 'sender' member variable,
   * if invoked from within an Actor. If not then no sender is available.
   * <pre>
   *   actor ! message
   * </pre>
   * <p/>
   */
  def !(message: Any)(implicit sender: Option[ActorRef] = None): Unit = {
    if (isRunning) postMessageToMailbox(message, sender)
    else throw new ActorInitializationException(
      "Actor has not been started, you need to invoke 'actor.start' before using it")
  }

  /**
   * Sends a message asynchronously and waits on a future for a reply message.
   * <p/>
   * It waits on the reply either until it receives it (in the form of <code>Some(replyMessage)</code>)
   * or until the timeout expires (which will return None). E.g. send-and-receive-eventually semantics.
   * <p/>
   * <b>NOTE:</b>
   * Use this method with care. In most cases it is better to use '!' together with the 'sender' member field to
   * implement request/response message exchanges.
   * If you are sending messages using <code>!!</code> then you <b>have to</b> use <code>self.reply(..)</code>
   * to send a reply message to the original sender. If not then the sender will block until the timeout expires.
   */
  def !!(message: Any, timeout: Long = this.timeout)(implicit sender: Option[ActorRef] = None): Option[Any] = {
    if (isRunning) {
      val future = postMessageToMailboxAndCreateFutureResultWithTimeout[Any](message, timeout, sender, None)
      val isMessageJoinPoint = if (isTypedActorEnabled) TypedActorModule.resolveFutureIfMessageIsJoinPoint(message, future)
      else false
      try {
        future.await
      } catch {
        case e: FutureTimeoutException =>
          if (isMessageJoinPoint) throw e
          else None
      }
      future.resultOrException
    } else throw new ActorInitializationException(
      "Actor has not been started, you need to invoke 'actor.start' before using it")
  }

  /**
   * Sends a message asynchronously returns a future holding the eventual reply message.
   * <p/>
   * <b>NOTE:</b>
   * Use this method with care. In most cases it is better to use '!' together with the 'sender' member field to
   * implement request/response message exchanges.
   * If you are sending messages using <code>!!!</code> then you <b>have to</b> use <code>self.reply(..)</code>
   * to send a reply message to the original sender. If not then the sender will block until the timeout expires.
   */
  def !!![T](message: Any, timeout: Long = this.timeout)(implicit sender: Option[ActorRef] = None): Future[T] = {
    if (isRunning) postMessageToMailboxAndCreateFutureResultWithTimeout[T](message, timeout, sender, None)
    else throw new ActorInitializationException(
      "Actor has not been started, you need to invoke 'actor.start' before using it")
  }

  /**
   * Forwards the message and passes the original sender actor as the sender.
   * <p/>
   * Works with '!', '!!' and '!!!'.
   */
  def forward(message: Any)(implicit sender: Some[ActorRef]) = {
    if (isRunning) {
      if (sender.get.senderFuture.isDefined)
        postMessageToMailboxAndCreateFutureResultWithTimeout(message, timeout, sender.get.sender, sender.get.senderFuture)
      else
        postMessageToMailbox(message, sender.get.sender)
    } else throw new ActorInitializationException("Actor has not been started, you need to invoke 'actor.start' before using it")
  }

  /**
   * Use <code>self.reply(..)</code> to reply with a message to the original sender of the message currently
   * being processed.
   * <p/>
   * Throws an IllegalStateException if unable to determine what to reply to.
   */
  def reply(message: Any) = if (!reply_?(message)) throw new IllegalActorStateException(
    "\n\tNo sender in scope, can't reply. " +
    "\n\tYou have probably: " +
    "\n\t\t1. Sent a message to an Actor from an instance that is NOT an Actor." +
    "\n\t\t2. Invoked a method on an TypedActor from an instance NOT an TypedActor." +
    "\n\tElse you might want to use 'reply_?' which returns Boolean(true) if succes and Boolean(false) if no sender in scope")

  /**
   * Use <code>reply_?(..)</code> to reply with a message to the original sender of the message currently
   * being processed.
   * <p/>
   * Returns true if reply was sent, and false if unable to determine what to reply to.
   */
  def reply_?(message: Any): Boolean = {
    if (senderFuture.isDefined) {
      senderFuture.get completeWithResult message
      true
    } else if (sender.isDefined) {
      //TODO: optimize away this allocation, perhaps by having implicit self: Option[ActorRef] in signature
      sender.get.!(message)(Some(this))
      true
    } else false
  }

  /**
   * Abstraction for unification of sender and senderFuture for later reply
   */
  def channel: Channel[Any] = {
    if (senderFuture.isDefined) {
      new Channel[Any] {
        val future = senderFuture.get
        def !(msg: Any) = future completeWithResult msg
      }
    } else if (sender.isDefined) {
      val someSelf = Some(this)
      new Channel[Any] {
        val client = sender.get
        def !(msg: Any) = client.!(msg)(someSelf)
      }
    } else throw new IllegalActorStateException("No channel available")
  }

  /**
   * Atomically create (from actor class) and start an actor.
   */
  def spawn[T <: Actor: Manifest]: ActorRef =
    spawn(manifest[T].erasure.asInstanceOf[Class[_ <: Actor]])

  /**
   * Atomically create (from actor class), start and make an actor remote.
   */
  def spawnRemote[T <: Actor: Manifest](hostname: String, port: Int, timeout: Long): ActorRef = {
    ensureRemotingEnabled
    spawnRemote(manifest[T].erasure.asInstanceOf[Class[_ <: Actor]], hostname, port, timeout)
  }

  /**
   * Atomically create (from actor class), start and link an actor.
   */
  def spawnLink[T <: Actor: Manifest]: ActorRef =
    spawnLink(manifest[T].erasure.asInstanceOf[Class[_ <: Actor]])

  /**
   * Atomically create (from actor class), start, link and make an actor remote.
   */
  def spawnLinkRemote[T <: Actor: Manifest](hostname: String, port: Int, timeout: Long): ActorRef = {
    ensureRemotingEnabled
    spawnLinkRemote(manifest[T].erasure.asInstanceOf[Class[_ <: Actor]], hostname, port, timeout)
  }
}

/**
 * Abstraction for unification of sender and senderFuture for later reply
 */
abstract class Channel[T] {
  /**
   * Sends the specified message to the channel
   * Scala API
   */
  def !(msg: T): Unit

  /**
   * Sends the specified message to the channel
   * Java API
   */
  def sendOneWay(msg: T): Unit = this.!(msg)
}<|MERGE_RESOLUTION|>--- conflicted
+++ resolved
@@ -919,22 +919,15 @@
                 performRestart
                 true
               } catch {
-<<<<<<< HEAD
                 case e => false //An error or exception here should trigger a retry
-=======
-                case e => Actor.log.slf4j.debug("Unexpected exception during restart",e)
-                          false //An error or exception here should trigger a retry
               } finally {
                 currentMessage = null
->>>>>>> ec848226
               }
-
               if (success) {
                 _status = ActorRefInternals.RUNNING
                 dispatcher.resume(this)
                 restartLinkedActors(reason,maxNrOfRetries,withinTimeRange)
               }
-
               success
           }
         }
