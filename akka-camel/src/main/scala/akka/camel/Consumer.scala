--- conflicted
+++ resolved
@@ -4,22 +4,13 @@
 
 package akka.camel
 
-<<<<<<< HEAD
 import language.postfixOps
 
 import internal.component.DurationTypeConverter
-=======
->>>>>>> 45af2e31
 import org.apache.camel.model.{ RouteDefinition, ProcessorDefinition }
 import akka.actor._
-<<<<<<< HEAD
 import scala.concurrent.util.Duration
 import scala.concurrent.util.duration._
-=======
-import akka.util.Duration
-import akka.util.duration._
-import java.util.concurrent.TimeUnit.MILLISECONDS
->>>>>>> 45af2e31
 
 /**
  * Mixed in by Actor implementations that consume message from Camel endpoints.
@@ -44,11 +35,6 @@
     // and remains null. CustomRouteTest provides a test to verify this.
     camel.registerConsumer(endpointUri, this, activationTimeout)
   }
-}
-
-case object DefaultConsumerParameters {
-  val replyTimeout = 1 minute
-  val autoAck = true
 }
 
 trait ConsumerConfig { this: CamelSupport ⇒
