--- conflicted
+++ resolved
@@ -219,11 +219,7 @@
  *
  * INTERNAL API.
  */
-<<<<<<< HEAD
-private[akka] class ConductorHandler(system: ActorSystem, controller: ActorRef, log: LoggingAdapter) extends SimpleChannelUpstreamHandler {
-=======
-class ConductorHandler(_createTimeout: Timeout, controller: ActorRef, log: LoggingAdapter) extends SimpleChannelUpstreamHandler {
->>>>>>> e0548160
+private[akka] class ConductorHandler(_createTimeout: Timeout, controller: ActorRef, log: LoggingAdapter) extends SimpleChannelUpstreamHandler {
 
   implicit val createTimeout = _createTimeout
   val clients = new ConcurrentHashMap[Channel, ActorRef]()
